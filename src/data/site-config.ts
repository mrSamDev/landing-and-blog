export type Image = {
    src: string;
    alt?: string;
    caption?: string;
};

export type Link = {
    text: string;
    href: string;
    target?: string;
};

export type Hero = {
    title?: string;
    text?: string;
    image?: Image;
    actions?: Link[];
};

export type Subscribe = {
    title?: string;
    text?: string;
    formUrl: string;
};

export type SiteConfig = {
    logo?: Image;
    title: string;
    subtitle?: string;
    description: string;
    image?: Image;
    headerNavLinks?: Link[];
    footerNavLinks?: Link[];
    socialLinks?: Link[];
    hero?: Hero;
    subscribe?: Subscribe;
    postsPerPage?: number;
    projectsPerPage?: number;
};

const siteConfig: SiteConfig = {
    title: 'Sijo Sam',
    subtitle: 'Software engineer',
    description: 'Technical leader specializing in React, AWS, and modern web development with expertise in video business product solutions',
    image: {
        src: 'https://res.cloudinary.com/dnmuyrcd7/image/upload/f_auto,q_auto/iotd6l0if1gixlitydpq',
        alt: 'Sijo Sam - Software engineer'
    },
    headerNavLinks: [
        {
            text: 'Home',
            href: '/'
        },
        {
            text: 'Projects',
            href: '/projects'
        },
        {
            text: 'Blog',
            href: '/blog'
        },
        {
            text: 'Tags',
            href: '/tags'
        }
    ],
    footerNavLinks: [
        {
            text: 'About',
            href: '/about'
        },
        {
            text: 'Contact',
            href: '/contact'
        },
        {
            text: 'Code',
            href: 'https://github.com/mrSamDev/landing-and-blog',
            target: '_blank'
        },
        {
            text: 'Paddle game',
            href: 'https://mrsamdev-paddle-game.netlify.app/',
            target: '_blank'
        }
    ],
    socialLinks: [
        { text: 'LinkedIn', href: 'https://www.linkedin.com/in/sijo-sam/' },
        { text: 'GitHub', href: 'https://github.com/mrSamDev' },
        { text: 'Email', href: 'mailto:dev.sijo.sam@gmail.com' },
        { text: 'BlueSky', href: 'https://bsky.app/profile/sijosam.in' }
    ],
    hero: {
<<<<<<< HEAD
        title: 'Just random thought and rants',
        text: 'Sijo Sam, Front-End Technical Lead with 6+ years building web and mobile apps. Currently crafting video streaming experiences at Diagnal Technologies using React and JavaScript.',
=======
        title: 'Building Modern Web Experiences',
        text: 'Sijo Sam, Software engineer with 6+ years building web and mobile apps. Currently crafting video streaming experiences at Diagnal Technologies using React and JavaScript.',
>>>>>>> 03bae507
        image: {
            src: 'https://res.cloudinary.com/dnmuyrcd7/image/upload/f_auto,q_auto/iotd6l0if1gixlitydpq',
            alt: 'Sijo Sam - Technical Lead'
        },
        actions: [
            { text: 'View Projects', href: '/projects' },
            { text: 'Get in Touch', href: '/contact' }
        ]
    },
    // subscribe: {
    //     title: 'Subscribe to Dante Newsletter',
    //     text: 'One update per week. All the latest posts directly in your inbox.',
    //     formUrl: '#'
    // },
    postsPerPage: 8,
    projectsPerPage: 8
};

export default siteConfig;<|MERGE_RESOLUTION|>--- conflicted
+++ resolved
@@ -91,13 +91,8 @@
         { text: 'BlueSky', href: 'https://bsky.app/profile/sijosam.in' }
     ],
     hero: {
-<<<<<<< HEAD
         title: 'Just random thought and rants',
-        text: 'Sijo Sam, Front-End Technical Lead with 6+ years building web and mobile apps. Currently crafting video streaming experiences at Diagnal Technologies using React and JavaScript.',
-=======
-        title: 'Building Modern Web Experiences',
         text: 'Sijo Sam, Software engineer with 6+ years building web and mobile apps. Currently crafting video streaming experiences at Diagnal Technologies using React and JavaScript.',
->>>>>>> 03bae507
         image: {
             src: 'https://res.cloudinary.com/dnmuyrcd7/image/upload/f_auto,q_auto/iotd6l0if1gixlitydpq',
             alt: 'Sijo Sam - Technical Lead'
