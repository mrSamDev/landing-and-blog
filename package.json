{
    "name": "sijo-landing-and-blog",
    "type": "module",
    "version": "0.0.1",
    "scripts": {
        "dev": "astro dev",
        "start": "astro dev",
        "build": "astro build",
        "preview": "astro preview",
        "astro": "astro"
    },
    "dependencies": {
        "@astrojs/mdx": "^4.0.3",
        "@astrojs/partytown": "^2.1.2",
        "@astrojs/react": "^4.1.2",
        "@astrojs/rss": "^4.0.10",
        "@astrojs/sitemap": "^3.2.1",
        "@astrojs/tailwind": "^5.1.4",
        "@astrojs/vercel": "^8.0.1",
        "@types/react": "^18.2.0",
        "@types/react-dom": "^18.2.0",
        "astro": "^5.1.1",
        "marked": "^15.0.1",
<<<<<<< HEAD
        "react": "^18.2.0",
        "react-dom": "^18.2.0",
        "tailwind-merge": "^2.6.0",
=======
>>>>>>> 03bae507
        "tailwindcss": "^3.4.15"
    },
    "devDependencies": {
        "@tailwindcss/typography": "^0.5.15",
        "prettier": "^3.3.3",
        "prettier-plugin-tailwindcss": "^0.6.8"
    }
}<|MERGE_RESOLUTION|>--- conflicted
+++ resolved
@@ -21,12 +21,6 @@
         "@types/react-dom": "^18.2.0",
         "astro": "^5.1.1",
         "marked": "^15.0.1",
-<<<<<<< HEAD
-        "react": "^18.2.0",
-        "react-dom": "^18.2.0",
-        "tailwind-merge": "^2.6.0",
-=======
->>>>>>> 03bae507
         "tailwindcss": "^3.4.15"
     },
     "devDependencies": {
